from django.contrib import admin
from django.contrib.auth.views import PasswordResetView
from django.urls import include, path
from django.utils.translation import gettext_lazy as _
<<<<<<< HEAD
from django.views.generic.base import RedirectView
=======
from django.views.generic import RedirectView
>>>>>>> 530eadbe
from django_registration.backends.activation.views import RegistrationView
from rest_framework import routers

from aid_coordinator.views import ClaimAutocompleteView
from contacts.api import DonorOrganisationViewSet, PersonalDonorViewSet
from contacts.forms import ContactRegistrationForm
from logistics.views import RequestView, OfferView
from supply_demand.api import OfferItemViewSet, RequestItemViewSet

# Change titles
admin.site.site_title = _("Keep Ukraine Connected")
admin.site.site_header = _("GNA Keep Ukraine Connected back-end")
admin.site.index_title = _("Donation administration")

# Routers provide an easy way of automatically determining the URL conf.
router = routers.DefaultRouter()
router.register(r"personal_donors", PersonalDonorViewSet)
router.register(r"donor_organisations", DonorOrganisationViewSet)
router.register(r"offered_items", OfferItemViewSet)
router.register(r"requested_items", RequestItemViewSet)

urlpatterns = [
    path(
        "accounts/register/",
        RegistrationView.as_view(form_class=ContactRegistrationForm),
        name="django_registration_register",
    ),
    path("accounts/", include("django_registration.backends.activation.urls")),
    path("accounts/", include("django.contrib.auth.urls")),
    path("admin/request/<int:item_id>/", RequestView.as_view(), name="request"),
    path("admin/offer/<int:item_id>/", OfferView.as_view(), name="offer"),
    path(
        "admin/autocomplete/claim/",
        ClaimAutocompleteView.as_view(admin_site=admin.site),
        name="autocomplete_claim",
    ),
    path(
        "admin/password_reset/",
        PasswordResetView.as_view(),
        name="admin_password_reset",
    ),
    path("admin/", admin.site.urls),
    path("api/", include(router.urls)),
    path("i18n/", include("django.conf.urls.i18n")),
    path("__debug__/", include("debug_toolbar.urls")),
<<<<<<< HEAD
    path('index.html', RedirectView.as_view(url='/admin/')),
    path('', RedirectView.as_view(url='/admin/')),
=======
    path('', RedirectView.as_view(url='/admin/'), name='go-to-admin'),
>>>>>>> 530eadbe
]<|MERGE_RESOLUTION|>--- conflicted
+++ resolved
@@ -2,11 +2,7 @@
 from django.contrib.auth.views import PasswordResetView
 from django.urls import include, path
 from django.utils.translation import gettext_lazy as _
-<<<<<<< HEAD
-from django.views.generic.base import RedirectView
-=======
 from django.views.generic import RedirectView
->>>>>>> 530eadbe
 from django_registration.backends.activation.views import RegistrationView
 from rest_framework import routers
 
@@ -52,10 +48,5 @@
     path("api/", include(router.urls)),
     path("i18n/", include("django.conf.urls.i18n")),
     path("__debug__/", include("debug_toolbar.urls")),
-<<<<<<< HEAD
-    path('index.html', RedirectView.as_view(url='/admin/')),
-    path('', RedirectView.as_view(url='/admin/')),
-=======
     path('', RedirectView.as_view(url='/admin/'), name='go-to-admin'),
->>>>>>> 530eadbe
 ]