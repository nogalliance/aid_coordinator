--- conflicted
+++ resolved
@@ -13,10 +13,7 @@
 from django.utils.html import format_html, format_html_join
 from django.utils.safestring import mark_safe
 from django.utils.translation import gettext_lazy as _
-<<<<<<< HEAD
 from django.utils.translation import ngettext
-=======
->>>>>>> 530eadbe
 from import_export.admin import ExportActionModelAdmin, ImportExportActionModelAdmin
 from logistics.forms import AssignToShipmentForm
 from logistics.models import Location, LocationType, Shipment, ShipmentItem
@@ -34,13 +31,9 @@
     Change,
     ChangeAction,
     ChangeType,
-<<<<<<< HEAD
     Claim,
     ItemType,
     Offer,
-=======
-    ItemType, Offer,
->>>>>>> 530eadbe
     OfferItem,
     Request,
     RequestItem,
