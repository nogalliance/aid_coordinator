from typing import Iterable

from admin_wizard.admin import UpdateAction
<<<<<<< HEAD
from django.contrib import admin
from django.db.models import Case, F, OuterRef, Subquery, Sum, When
from django.db.models.functions import Coalesce
from django.http import HttpRequest, HttpResponseRedirect
from django.shortcuts import render
from django.templatetags.static import static
=======
from django.contrib import admin, messages
from django.db.models import Exists, OuterRef, Sum
from django.forms import forms
from django.http import HttpRequest
from django.shortcuts import get_object_or_404
>>>>>>> 5193faed
from django.urls import reverse
from django.utils import timezone
from django.utils.html import format_html, format_html_join
from django.utils.safestring import mark_safe
from django.utils.translation import gettext_lazy as _
from import_export.admin import ExportActionModelAdmin, ImportExportActionModelAdmin
from logistics.forms import AssignToShipmentForm
from logistics.models import Location, LocationType, Shipment, ShipmentItem, ShipmentStatus
from supply_demand.admin.base import CompactInline, ContactOnlyAdmin, ReadOnlyMixin
<<<<<<< HEAD
from supply_demand.admin.filters import (
    LocationFilter,
    OverclaimedListFilter,
    ProcessedClaimListFilter,
    ProcessedOfferedItemListFilter,
    ReceivedClaimListFilter,
)
from supply_demand.admin.forms import MoveToOfferForm, MoveToRequestForm, RequestItemInlineFormSet
=======
from supply_demand.admin.filters import LocationFilter, OverclaimedListFilter
from supply_demand.admin.forms import MoveToOfferForm, MoveToRequestForm, change_type_form_factory
>>>>>>> 5193faed
from supply_demand.admin.resources import (
    CustomConfirmImportForm,
    CustomImportForm,
    OfferItemExportResource,
    OfferItemImportResource,
    RequestItemResource,
)
from supply_demand.models import (
    Change,
    ChangeAction,
    ChangeType,
    Claim,
    ItemType,
    Offer,
    OfferItem,
    Request,
    RequestItem,
)
from supply_demand.resources import ClaimExportResource


@admin.register(ItemType)
class ItemTypeAdmin(admin.ModelAdmin):
    list_display = ("name", "order")


class RequestItemInline(CompactInline):
    model = RequestItem
    formset = RequestItemInlineFormSet
    extra = 1

    fields = (
        "type",
        "brand",
        "model",
        "amount",
        "up_to",
        "notes",
        "alternative_for",
        "assigned",
    )
    readonly_fields = ("assigned",)

    @admin.display(description=_("assigned"))
    def assigned(self, item: RequestItem):
        if not item.pk:
            return ""

        assignments = []
        for claim in item.claim_set.all():
            assignments.append((f"{claim.amount}x {claim.offered_item.brand} {claim.offered_item.model}",))

        if assignments:
            return format_html_join(mark_safe("<br>"), "{}", assignments)
        else:
            return "-"

    def formfield_for_foreignkey(self, db_field, request=None, **kwargs):
        field = super().formfield_for_foreignkey(db_field, request, **kwargs)

        if db_field.name == "alternative_for":
            parent_obj = request.parent_obj
            if parent_obj is not None:
                field.queryset = field.queryset.filter(request=parent_obj)
                field.limit_choices_to = {"request_id": parent_obj.id}
            else:
                field.queryset = field.queryset.none()

        return field


@admin.register(Request)
class RequestAdmin(ContactOnlyAdmin):
    list_display = ("contact", "goal", "admin_items")
    list_filter = ("contact__organisation",)
    autocomplete_fields = ("contact",)
    inlines = (RequestItemInline,)
    search_fields = (
        "goal",
        "description",
        "contact__first_name",
        "contact__last_name",
        "contact__organisation__name",
        "items__brand",
        "items__model",
        "items__notes",
    )

    def get_queryset(self, request):
        qs = super().get_queryset(request)
        qs = qs.prefetch_related("items__claim_set")
        return qs

    @admin.display(description=_("items"))
    def admin_items(self, request: Request):
        def prefix(my_item: RequestItem) -> str:
            # TODO - reduce number of queries
            if my_item.assigned:
                return "✅ "
            else:
                return ""

        def alts(alt_items: Iterable[RequestItem]) -> str:
            alt_out = " or ".join(
                [prefix(alt_item) + alt_item.counted_name + alts(alt_item.alternatives.all()) for alt_item in alt_items]
            )
            if not alt_out:
                return ""
            return " or " + alt_out

        items = []
        for item in request.items.all():
            # Don't filter the query, it will ruin the prefetch_related we already did, this is much faster
            if item.alternative_for_id:
                continue

            out = prefix(item) + item.counted_name + alts(item.alternatives.all())
            items.append((out,))

        return format_html_join(mark_safe("<br>"), "{}", items)

    def get_fields(self, request, obj=None):
        fields = super().get_fields(request, obj)
        if request.user.is_superuser:
            return fields

        # Non-superusers don't see notes
        return [field for field in fields if field != "internal_notes"]

    def get_readonly_fields(self, request, obj=None):
        fields = super().get_readonly_fields(request, obj)
        if request.user.is_superuser or request.user.is_viewer:
            fields = list(fields) + ["created_at", "updated_at"]
        return fields

    def get_list_filter(self, request: HttpRequest):
        if not request.user.is_superuser:
            return []

        return super().get_list_filter(request)

    def get_form(self, request, obj=None, **kwargs):
        request.parent_obj = obj
        return super().get_form(request, obj, **kwargs)

    # noinspection DuplicatedCode
    def save_related(self, request, form, *args, **kwargs):
        super().save_related(request, form, *args, **kwargs)

        # Now everything is saved, so we can add the change entry
        before = form.instance.change_before
        after = form.instance.change_log_entry()
        if before != after:
            Change(
                who=request.user,
                action=ChangeAction.CHANGE if form.instance.change_id else ChangeAction.ADD,
                type=ChangeType.REQUEST,
                what=str(form.instance),
                before=before,
                after=after,
            ).save()

    def delete_queryset(self, request, queryset):
        for obj in queryset:
            self.delete_model(request, obj)

    def delete_model(self, request, obj):
        before = obj.change_log_entry()
        after = ""
        Change(
            who=request.user,
            action=ChangeAction.DELETE,
            type=ChangeType.REQUEST,
            what=str(obj),
            before=before,
            after=after,
        ).save()
        super().delete_model(request, obj)


class ClaimInlineAdmin(CompactInline):
    model = Claim
    extra = 0
    fields = (
        "offered_item",
        "admin_requested_item",
        "amount",
        "shipment",
        "requester",
        "donor",
    )

    readonly_fields = fields

    def get_queryset(self, request):
        qs = super().get_queryset(request).select_related()
        return qs

    @admin.display(description=_("requested item"))
    def admin_requested_item(self, item: Claim):
        if not item.requested_item_id:
            return mark_safe("<b>Preemptive shipment</b><br>" "Just ship it to a distribution point")
        return item.requested_item

    @admin.display(description=_("shipment"))
    def shipment(self, item: Claim):
        if item.shipment_item:
            return format_html(
                '<a href="{url}">{shipment_item}</a>',
                url=reverse("admin:logistics_item_change", args=(item.shipment_item_id,)),
                shipment_item=f"{item.shipment_item.shipment.name}",
            )
        return _("not shipped yet")

    @admin.display(description=_("requester"))
    def requester(self, item: Claim):
        if item.requested_item.request.contact.organisation_id:
            organisation = item.requested_item.request.contact.organisation
        else:
            organisation = _("no organisation")
        requester = item.requested_item.request.contact
        requester_name = requester.display_name()
        return format_html(
            '<a href="{url}">{requester}</a>',
            url=reverse("admin:contacts_contact_change", args=(requester.id,)),
            requester=f"{requester_name}({organisation})",
        )

    @admin.display(description=_("donor"))
    def donor(self, item: Claim):
        if item.offered_item.offer.contact.organisation_id:
            organisation = item.offered_item.offer.contact.organisation
        else:
            organisation = _("no organisation")
        donor = item.offered_item.offer.contact
        donor_name = donor.display_name()
        return format_html(
            '<a href="{url}">{donor}</a>',
            url=reverse("admin:contacts_contact_change", args=(donor.id,)),
            donor=f"{donor_name}({organisation})",
        )


@admin.register(RequestItem)
class RequestItemAdmin(ExportActionModelAdmin):
    list_display = (
        "type",
        "model",
        "brand",
        "amount",
        "up_to",
        "assigned",
        "needed",
        "created_at",
        "item_of",
    )
    list_filter = ("type", "brand", "request__contact__organisation")
    autocomplete_fields = ("request",)
    ordering = ("brand", "model")
    resource_class = RequestItemResource
    search_fields = (
        "brand",
        "model",
        "notes",
        "request__description",
        "request__contact__organisation__name",
        "request__contact__last_name",
    )
    actions = (
        UpdateAction(form_class=MoveToRequestForm, title=_("Move to other request")),
        "set_type_hardware",
        "set_type_software",
        "set_type_service",
        "set_type_other",
        "new_type_admin_action",
    )
    inlines = (ClaimInlineAdmin,)

    def __init__(self, *args, **kwargs):
        super().__init__(*args, **kwargs)
        self.action_form = change_type_form_factory(self.action_form)

    @property
    def media(self):
        super_media = super().media
        # noinspection PyProtectedMember
        return forms.Media(
            js=super_media._js + ['supply_demand/action_itemtype.js'],
            css=super_media._css
        )

    @admin.action(
        permissions=['change'],
        description='Change item type',
    )
    def new_type_admin_action(self, request, queryset):
        new_type_id = request.POST['new_type']
        if not new_type_id:
            messages.error(request, "No new item type selected")
            return

        new_type = ItemType.objects.get(pk=new_type_id)
        count = queryset.update(type=new_type)
        messages.info(request, f"{count} item(s) updated")

    def get_queryset(self, request):
        qs = super().get_queryset(request)
        qs = qs.select_related("request__contact__organisation")
        qs = qs.annotate(assigned=Coalesce(Sum("claim__amount"), 0))
        qs = qs.annotate(
            needed=Case(
                When(up_to__isnull=False, then=F("up_to") - F("assigned")),
                default=F("amount") - F("assigned"),
            )
        )
        if request.user.is_donor:
            qs = qs.exclude(needed=0)
        return qs

    def get_resource_kwargs(self, request, *args, **kwargs):
        new_kwargs = super().get_resource_kwargs(request, *args, **kwargs)
        new_kwargs["request"] = request
        return new_kwargs

    @admin.display(description=_("assigned"))
    def assigned(self, item: RequestItem):
        if item.assigned == item.amount:
            icon_url = static("admin/img/icon-yes.svg")
            return format_html('<img src="{}" alt="True">', icon_url)
        elif item.assigned == 0:
            icon_url = static("admin/img/icon-no.svg")
            return format_html('<img src="{}" alt="False">', icon_url)
        return f"{item.assigned}/{item.amount}"

    @admin.display(description=_("needed"))
    def needed(self, item: RequestItem):
        if item.needed <= 0:
            return "0"

        url = reverse("offer", kwargs={"item_id": item.id})

        return format_html(
            """
            <div style="display: inline-flex; justify-content: space-between; align-items: center; width: 14ch">
                <span>{needed}</span>
                <a class="button" style="margin: -4px; margin-right: 0" href="{url}">{offer}</a>
            </div>
            """,
            url=url,
            needed=item.needed,
            offer=_("Donate"),
        )

    @admin.display(description=_("item of"))
    def item_of(self, item: RequestItem):
        return format_html(
            '<a href="{url}">{name}</a>',
            url=reverse("admin:supply_demand_request_change", args=(item.request.id,)),
            name=item.request,
        )

    def has_add_permission(self, request):
        return request.user.is_superuser

    def has_view_permission(self, request, obj=None):
        user = request.user
        if not obj:
            return user.is_superuser or user.is_donor or user.is_viewer

        return (
            user.is_superuser
            or user.is_donor
            or user.is_viewer
            or obj.request.contact == user
            or (
                obj.request.contact.organisation_id is not None
                and obj.request.contact.organisation_id == user.organisation_id
            )
        )

    def has_change_permission(self, request, obj=None):
        if not obj:
            return request.user.is_superuser

        return (
            request.user.is_superuser
            or obj.request.contact == request.user
            or (
                obj.request.contact.organisation_id is not None
                and obj.request.contact.organisation_id == request.user.organisation_id
            )
        )

    def has_delete_permission(self, request, obj=None):
        if not obj:
            return request.user.is_superuser

        return (
            request.user.is_superuser
            or obj.request.contact == request.user
            or (
                obj.request.contact.organisation_id is not None
                and obj.request.contact.organisation_id == request.user.organisation_id
            )
        )

    def get_actions(self, request):
        super_actions = super().get_actions(request)
        if request.user.is_viewer:
            return {key: value for key, value in super_actions.items() if key == "export_admin_action"}

        if not request.user.is_superuser:
            return {}

        return super_actions

    def get_inlines(self, request, obj):
        if not request.user.is_superuser:
            return []

        return super().get_inlines(request, obj)

    def get_list_display(self, request):
        fields = super().get_list_display(request)

        user = request.user
        if user.is_superuser:
            fields = [field for field in fields if field not in ("needed",)]
        elif user.is_viewer:
            fields = [field for field in fields if field not in ("needed",)]
        else:
            fields = [
                field for field in fields if field not in ("request", "created_at", "assigned", "delivered", "item_of")
            ]

        return fields

    def get_readonly_fields(self, request, obj=None):
        fields = super().get_readonly_fields(request, obj)
        if request.user.is_superuser or request.user.is_viewer:
            fields = list(fields) + ["created_at", "updated_at"]
        return fields

    def get_fields(self, request, obj=None):
        fields = super().get_fields(request, obj)
        if request.user.is_superuser:
            return fields

        if request.user.is_viewer:
            return [field for field in fields if field not in ("notes",)]

        return [field for field in fields if field not in ("request", "notes", "alternative_for")]


class OfferItemInline(CompactInline):
    model = OfferItem
    extra = 1

    def get_fields(self, request, obj=None):
        fields = super().get_fields(request, obj)
        if request.user.is_superuser:
            fields = [field for field in fields if field not in ("hold",)]
        else:
            fields = [field for field in fields if field not in ("rejected",)]
        return fields

    def get_readonly_fields(self, request, obj=None):
        fields = super().get_readonly_fields(request, obj)
        if request.user.is_superuser:
            fields += ("admin_claims",)
        else:
            fields += (
                "hold",
                "rejected",
                "received",
            )

        return fields

    @admin.display(description=_("Claims"))
    def admin_claims(self, item: OfferItem):
        lines = []
        for item in item.claim_set.all():
            url = reverse("admin:supply_demand_claim_change", args=(item.id,))
            lines.append((url, f"{item.amount}x {item.requested_item.request}"),)
        if not lines:
            return "-"
        return format_html_join(mark_safe("<br>"), "<a href='{}'>{}</a>", lines)

    @admin.display(description=_("Please hold"))
    def hold(self, item: OfferItem):
        if item.rejected:
            return format_html(
                '<span style="display: inline-block; width: 20ch; margin-top: -0.7em">{}</span>',
                _("Likely not useful for Ukraine, please don't ship"),
            )
        else:
            return "-"


@admin.register(Offer)
class OfferAdmin(ContactOnlyAdmin):
    list_display = ("description", "admin_organisation", "admin_contact", "admin_items")
    list_filter = (LocationFilter, "contact__organisation")
    autocomplete_fields = ("contact",)
    inlines = (OfferItemInline,)
    search_fields = (
        "description",
        "contact__first_name",
        "contact__last_name",
        "contact__organisation__name",
        "items__brand",
        "items__model",
        "items__notes",
    )

    @admin.display(description=_("organisation"), ordering="contact__organisation__name")
    def admin_organisation(self, offer: Offer):
        if offer.contact.organisation_id:
            return offer.contact.organisation

    @admin.display(description=_("contact"), ordering="contact__first_name")
    def admin_contact(self, offer: Offer):
        return offer.contact.display_name()

    @admin.display(description=_("items"))
    def admin_items(self, offer: Offer):
        lines = []
        for item in offer.items.all():
            if item.rejected:
                prefix = "⛔️ "
            else:
                prefix = ""

            lines.append(
                (
                    prefix,
                    item.counted_name,
                )
            )

        return format_html_join(mark_safe("<br>"), "{}{}", lines)

    def get_list_filter(self, request: HttpRequest):
        if not request.user.is_superuser:
            return []

        return super().get_list_filter(request)

    def get_list_display(self, request):
        fields = super().get_list_display(request)

        # Non-donors don't see donor info
        if request.user.is_superuser or request.user.is_viewer:
            pass
        elif not request.user.is_donor:
            fields = [field for field in fields if field not in ("admin_organisation", "admin_contact")]

        return fields

    def get_readonly_fields(self, request, obj=None):
        fields = super().get_readonly_fields(request, obj)
        if request.user.is_superuser or request.user.is_viewer:
            fields = list(fields) + ["created_at", "updated_at"]
        return fields

    def get_fields(self, request, obj=None):
        fields = super().get_fields(request, obj)
        if request.user.is_superuser:
            return fields

        # Non-superusers don't see internal notes
        fields = [field for field in fields if field not in ("internal_notes",)]

        # Non-donors don't see donor info
        if request.user.is_viewer:
            fields = [field for field in fields if field not in ("location", "delivery_method")]
        elif not request.user.is_donor:
            fields = [
                field for field in fields if field not in ("organisation", "contact", "location", "delivery_method")
            ]

        return fields

    # noinspection DuplicatedCode
    def save_related(self, request, form, *args, **kwargs):
        super().save_related(request, form, *args, **kwargs)

        # Now everything is saved, so we can add the change entry
        before = form.instance.change_before
        after = form.instance.change_log_entry()
        if before != after:
            Change(
                who=request.user,
                action=ChangeAction.CHANGE if form.instance.change_id else ChangeAction.ADD,
                type=ChangeType.OFFER,
                what=str(form.instance),
                before=before,
                after=after,
            ).save()

    def delete_queryset(self, request, queryset):
        for obj in queryset:
            self.delete_model(request, obj)

    def delete_model(self, request, obj):
        before = obj.change_log_entry()
        after = ""
        Change(
            who=request.user,
            action=ChangeAction.DELETE,
            type=ChangeType.OFFER,
            what=str(obj),
            before=before,
            after=after,
        ).save()
        super().delete_model(request, obj)


@admin.register(OfferItem)
class OfferItemAdmin(ImportExportActionModelAdmin):
    list_display = (
        "type",
        "model",
        "brand",
        "notes",
        "amount",
        "claimed",
        "available",
        "processed",
        "delivered",
        "rejected",
        "item_of",
    )
    list_filter = (
        ProcessedOfferedItemListFilter,
        "type",
        "rejected",
        "received",
        OverclaimedListFilter,
        "brand",
        ("offer__contact__organisation", admin.RelatedOnlyFieldListFilter),
        "offer",
    )
    autocomplete_fields = ("offer",)
    ordering = ("brand", "model")
    search_fields = (
        "brand",
        "model",
        "notes",
        "offer__description",
        "offer__contact__organisation__name",
        "offer__contact__last_name",
    )
    actions = [
        UpdateAction(form_class=MoveToOfferForm, title=_("Move to other offer")),
        "set_type_hardware",
        "set_type_software",
        "set_type_service",
        "set_type_other",
        "set_rejected",
        "set_not_rejected",
        "set_received",
        "set_not_received",
<<<<<<< HEAD
        "assign_to_shipment",
    ]
=======
        "new_type_admin_action",
    )
>>>>>>> 5193faed
    inlines = (ClaimInlineAdmin,)

    def __init__(self, *args, **kwargs):
        super().__init__(*args, **kwargs)
        self.action_form = change_type_form_factory(self.action_form)

    @property
    def media(self):
        super_media = super().media
        # noinspection PyProtectedMember
        return forms.Media(
            js=super_media._js + ['supply_demand/action_itemtype.js'],
            css=super_media._css
        )

    @admin.action(
        permissions=['change'],
        description='Change item type',
    )
    def new_type_admin_action(self, request, queryset):
        new_type_id = request.POST['new_type']
        if not new_type_id:
            messages.error(request, "No new item type selected")
            return

        new_type = ItemType.objects.get(pk=new_type_id)
        count = queryset.update(type=new_type)
        messages.info(request, f"{count} item(s) updated")

    def get_queryset(self, request):
        qs = super().get_queryset(request)
        qs = qs.select_related("offer__contact__organisation", "type")
        qs = qs.prefetch_related("shipmentitem_set")
        qs = qs.annotate(claimed=Coalesce(Sum("claim__amount"), 0))
        subquery = (
            ShipmentItem.objects.filter(
                offered_item_id=OuterRef("id"),
                shipment__status=ShipmentStatus.DELIVERED,
                last_location__type=LocationType.REQUESTER,
            )
            .values("offered_item_id")
            .annotate(total=Sum("amount"))
            .values("total")
        )
        qs = qs.annotate(delivered=Coalesce(Subquery(subquery), 0))
        subquery = (
            ShipmentItem.objects.filter(
                offered_item_id=OuterRef("id"),
                parent_shipment_item_id__isnull=True,
            )
            .values("offered_item_id")
            .annotate(total=Sum("amount"))
            .values("total")
        )
        qs = qs.annotate(processed=Coalesce(Subquery(subquery), 0))
        qs = qs.annotate(available=Coalesce(F("amount") - F("claimed"), 0))
        qs = qs.annotate(deliverable=Coalesce(F("amount") - F("processed"), 0))
        if request.user.is_requester:
            qs = qs.exclude(available=0)
        return qs

    @admin.action(description=_("Set to rejected"))
    def set_rejected(self, _request: HttpRequest, queryset: RequestItem.objects):
        queryset.update(rejected=True)

    @admin.action(description=_("Set to NOT rejected"))
    def set_not_rejected(self, _request: HttpRequest, queryset: RequestItem.objects):
        queryset.update(rejected=False)

    @admin.action(description=_("Set to received"))
    def set_received(self, _request: HttpRequest, queryset: RequestItem.objects):
        queryset.update(received=True)

    @admin.action(description=_("Set to NOT received"))
    def set_not_received(self, _request: HttpRequest, queryset: RequestItem.objects):
        queryset.update(received=False)

    @admin.action(description=_("Assign to shipment"))
    def assign_to_shipment(self, request, queryset):
        if "apply" in request.POST:
            created = False
            if request.POST["shipment"] == "new":
                contact = queryset.first().offer.contact
                today = timezone.now()
                shipment, created = Shipment.objects.get_or_create(
                    name=f"Offer from donor {contact} - {today:%Y-%m-%d}",
                    defaults={
                        "shipment_date": today.date(),
                        "from_location": Location.objects.filter(type=LocationType.DONOR).first(),
                    },
                )
            else:
                shipment = Shipment.objects.get(id=request.POST["shipment"])

            amount_list = request.POST.getlist("amount")
            for index, item in enumerate(queryset):
                amount = amount_list[index]
                if not amount:
                    continue
                shipment_item = ShipmentItem.objects.create(
                    shipment=shipment,
                    offered_item=item,
                    amount=amount,
                    last_location=shipment.from_location,
                )
                item.shipment_item = shipment_item
                item.save()

            if created:
                return HttpResponseRedirect(reverse("admin:logistics_shipment_change", args=[shipment.id]))
            return HttpResponseRedirect(request.get_full_path())

        errors = []
        form = None
        # Validation
        if len(set(queryset.values_list("offer__contact", flat=True))) > 1:
            errors.append(_("Chosen items are offered by different donors. Ship them separately please."))
        if not errors:
            shipment_queryset = Shipment.objects.filter(from_location__type=LocationType.DONOR)
            form = AssignToShipmentForm(initial=dict(shipment_queryset=shipment_queryset))

        return render(
            request,
            "admin/assign_to_shipment.html",
            context={"items": queryset, "errors": errors, "form": form, "is_deliverable": True},
        )

    def get_import_resource_class(self):
        """
        Returns ResourceClass to use for import.
        """
        return OfferItemImportResource

    def get_export_resource_class(self):
        """
        Returns ResourceClass to use for import.
        """
        return OfferItemExportResource

    def get_resource_kwargs(self, request, *args, **kwargs):
        new_kwargs = super().get_resource_kwargs(request, *args, **kwargs)
        new_kwargs["request"] = request
        return new_kwargs

    def get_import_form(self):
        return CustomImportForm

    def get_confirm_import_form(self):
        return CustomConfirmImportForm

    def get_form_kwargs(self, form, *args, **kwargs):
        initial = super().get_form_kwargs(form, *args, **kwargs)
        if hasattr(form, "cleaned_data") and "offer" in form.cleaned_data:
            initial["offer"] = form.cleaned_data["offer"].id
        return initial

    def get_import_data_kwargs(self, request, *args, **kwargs):
        """
        Prepare kwargs for import_data.
        """
        return kwargs

    def has_add_permission(self, request):
        return request.user.is_superuser

    def has_view_permission(self, request, obj=None):
        user = request.user
        if not obj:
            return user.is_superuser or user.is_requester or user.is_viewer

        return (
            user.is_superuser
            or user.is_requester
            or user.is_viewer
            or obj.offer.contact == user
            or (
                obj.offer.contact.organisation_id is not None
                and obj.offer.contact.organisation_id == user.organisation_id
            )
        )

    def has_change_permission(self, request, obj=None):
        if not obj:
            return request.user.is_superuser

        return (
            request.user.is_superuser
            or obj.offer.contact == request.user
            or (
                obj.offer.contact.organisation_id is not None
                and obj.offer.contact.organisation_id == request.user.organisation_id
            )
        )

    def has_delete_permission(self, request, obj=None):
        if not obj:
            return request.user.is_superuser

        return (
            request.user.is_superuser
            or obj.offer.contact == request.user
            or (
                obj.offer.contact.organisation_id is not None
                and obj.offer.contact.organisation_id == request.user.organisation_id
            )
        )

    def get_inlines(self, request, obj):
        if not request.user.is_superuser:
            return []

        return super().get_inlines(request, obj)

    def get_actions(self, request):
        super_actions = super().get_actions(request)
        if request.user.is_viewer:
            return {key: value for key, value in super_actions.items() if key == "export_admin_action"}

        if not request.user.is_superuser:
            return {}

        return super_actions

    def get_search_fields(self, request):
        if not request.user.is_superuser:
            return ["brand", "model", "notes"]

        return super().get_search_fields(request)

    def get_list_display(self, request):
        fields = super().get_list_display(request)

        if request.user.is_superuser:
            fields = [field for field in fields if field not in ("available",)]
        elif request.user.is_viewer:
            fields = [field for field in fields if field not in ("rejected", "received", "available")]
        else:
            fields = [
                field
                for field in fields
                if field not in ("rejected", "received", "amount", "processed", "claimed", "delivered", "item_of")
            ]

        return fields

    def get_readonly_fields(self, request, obj=None):
        fields = super().get_readonly_fields(request, obj)
        if request.user.is_superuser or request.user.is_viewer:
            fields = list(fields) + ["created_at", "updated_at"]
        return fields

    def get_fields(self, request, obj=None):
        fields = super().get_fields(request, obj)
        if request.user.is_superuser:
            return fields

        if request.user.is_viewer:
            fields = [field for field in fields if field not in ("rejected", "received", "available")]

        # Non-superusers don't see notes
        return [field for field in fields if field not in ("request", "notes", "alternative_for")]

    def get_list_filter(self, request):
        if not request.user.is_superuser:
            return ["type", "brand"]

        return super().get_list_filter(request)

    @admin.display(description=_("item of"))
    def item_of(self, item: OfferItem):
        return format_html(
            '<a href="{url}">{name}</a><br><a class="button" style="text-align: center; display: block; margin: 5px 12px; 0px 20px" href="{filter_url}">{filter_text}</a>',
            url=reverse("admin:supply_demand_offer_change", args=(item.offer.id,)),
            name=item.offer,
            filter_url=reverse("admin:supply_demand_offeritem_changelist")+f"?offer__id__exact={item.offer_id}",
            filter_text=_("Filter")
        )

    @admin.display(description=_("claimed"))
    def claimed(self, item: OfferItem):
        if not item.amount:
            return None

        if item.amount >= item.claimed:
            return item.claimed
        else:
            return format_html('<span style="color:red">{amount}</span>', amount=item.claimed)

    @admin.display(description=_("delivered"))
    def delivered(self, item: OfferItem):
        return item.delivered

    @admin.display(description=_("processed"))
    def processed(self, item: OfferItem):
        return item.processed

    @admin.display(description=_("available"))
    def available(self, item: OfferItem):
        if item.available <= 0:
            return "0"

        url = reverse("request", kwargs={"item_id": item.id})

        return format_html(
            """
        <div style="display: inline-flex; justify-content: space-between; align-items: center; width: 14ch">
            <span>{available}</span>
            <a class="button" style="margin: -4px; margin-right: 0" href="{url}">{request}</a>
        </div>
        """,
            url=url,
            available=item.available,
            request=_("Request"),
        )


@admin.register(Change)
class ChangeAdmin(ReadOnlyMixin, admin.ModelAdmin):
    list_display = ("when", "who", "action", "type", "what")
    list_filter = (
        "action",
        "type",
        ("who", admin.RelatedOnlyFieldListFilter),
    )
    date_hierarchy = "when"
    ordering = ("-when", "who")
    search_fields = (
        "who__last_name",
        "who__first_name",
        "who__organisation__name",
        "what",
        "before",
        "after",
    )


@admin.register(Claim)
class ClaimAdmin(ExportActionModelAdmin):
    list_display = (
        "amount",
        "admin_offered_item",
        "admin_requested_item",
        "when",
        "is_processed",
        "is_received",
        "shipment",
    )
    list_filter = (
        ProcessedClaimListFilter,
        ReceivedClaimListFilter,
        (
            "offered_item__offer__contact__organisation",
            admin.RelatedOnlyFieldListFilter,
        ),
        (
            "requested_item__request__contact__organisation",
            admin.RelatedOnlyFieldListFilter,
        ),
    )
    readonly_fields = ("when", "updated_at")
    search_fields = (
        "offered_item__brand",
        "offered_item__model",
        "requested_item__brand",
        "requested_item__model",
        "offered_item__offer__contact__organisation__name",
        "requested_item__request__contact__organisation__name",
    )
    autocomplete_fields = (
        "offered_item",
        "requested_item",
    )

    ordering = ("-when",)
    resource_class = ClaimExportResource

    def get_queryset(self, request: HttpRequest):
        qs = super().get_queryset(request)
        qs = qs.select_related(
            "offered_item__offer__contact__organisation",
            "requested_item__request__contact__organisation",
            "shipment_item__shipment",
        )
        qs = qs.prefetch_related(
            "offered_item__shipmentitem_set",
        )
        return qs

    @admin.display(description=_("offered item"))
    def admin_offered_item(self, claim: Claim):
        return format_html(
            '<a href="{item_url}">{item_text}</a><br><a href="{offer_url}">{offer_text}</a>',
            item_url=reverse("admin:supply_demand_offeritem_change", args=(claim.offered_item_id,)),
            item_text=f"{claim.offered_item}",
            offer_url=reverse("admin:supply_demand_offer_change", args=(claim.offered_item.offer_id,)),
            offer_text=f"{claim.offered_item.offer}",
        )

    @admin.display(description=_("requested item"))
    def admin_requested_item(self, claim: Claim):
        if claim.requested_item_id:
            return format_html(
                '<a href="{item_url}">{item_text}</a><br><a href="{request_url}">{request_text}</a>',
                item_url=reverse("admin:supply_demand_requestitem_change", args=(claim.requested_item_id,)),
                item_text=f"{claim.requested_item}",
                request_url=reverse("admin:supply_demand_request_change", args=(claim.requested_item.request_id,)),
                request_text=f"{claim.requested_item.request}",
            )
        else:
            return mark_safe("<b>Preemptive shipment</b><br>" "Just ship it to a distribution point")

    @admin.display(description=_("processed?"))
    def is_processed(self, claim: Claim):
        if claim.shipment_item:
            icon_url = static("admin/img/icon-yes.svg")
            return format_html('<img src="{}" alt="True">', icon_url)
        else:
            icon_url = static("admin/img/icon-no.svg")
            return format_html('<img src="{}" alt="False">', icon_url)

    @admin.display(description=_("received?"))
    def is_received(self, claim: Claim):
        if claim.shipment_item_id and claim.shipment_item.shipment.status == ShipmentStatus.DELIVERED:
            icon_url = static("admin/img/icon-yes.svg")
            return format_html('<img src="{}" alt="True">', icon_url)
        else:
            icon_url = static("admin/img/icon-no.svg")
            return format_html('<img src="{}" alt="False">', icon_url)

    @admin.display(description=_("shipment_item"))
    def shipment(self, item: Claim):
        shipment_item = item.shipment_item
        if not shipment_item:
            return
        shipment_name = shipment_item.shipment.name if shipment_item.shipment else _("No shipment")
        return format_html(
            '<a href="{url}">{shipment}</a>',
            url=reverse("admin:logistics_item_change", args=(shipment_item.id,)),
            shipment=shipment_name,
        )<|MERGE_RESOLUTION|>--- conflicted
+++ resolved
@@ -1,20 +1,13 @@
 from typing import Iterable
 
 from admin_wizard.admin import UpdateAction
-<<<<<<< HEAD
 from django.contrib import admin
 from django.db.models import Case, F, OuterRef, Subquery, Sum, When
 from django.db.models.functions import Coalesce
+from django.forms import forms
 from django.http import HttpRequest, HttpResponseRedirect
 from django.shortcuts import render
 from django.templatetags.static import static
-=======
-from django.contrib import admin, messages
-from django.db.models import Exists, OuterRef, Sum
-from django.forms import forms
-from django.http import HttpRequest
-from django.shortcuts import get_object_or_404
->>>>>>> 5193faed
 from django.urls import reverse
 from django.utils import timezone
 from django.utils.html import format_html, format_html_join
@@ -24,7 +17,6 @@
 from logistics.forms import AssignToShipmentForm
 from logistics.models import Location, LocationType, Shipment, ShipmentItem, ShipmentStatus
 from supply_demand.admin.base import CompactInline, ContactOnlyAdmin, ReadOnlyMixin
-<<<<<<< HEAD
 from supply_demand.admin.filters import (
     LocationFilter,
     OverclaimedListFilter,
@@ -32,11 +24,12 @@
     ProcessedOfferedItemListFilter,
     ReceivedClaimListFilter,
 )
-from supply_demand.admin.forms import MoveToOfferForm, MoveToRequestForm, RequestItemInlineFormSet
-=======
-from supply_demand.admin.filters import LocationFilter, OverclaimedListFilter
-from supply_demand.admin.forms import MoveToOfferForm, MoveToRequestForm, change_type_form_factory
->>>>>>> 5193faed
+from supply_demand.admin.forms import (
+    MoveToOfferForm,
+    MoveToRequestForm,
+    RequestItemInlineFormSet,
+    change_type_form_factory,
+)
 from supply_demand.admin.resources import (
     CustomConfirmImportForm,
     CustomImportForm,
@@ -323,17 +316,14 @@
     def media(self):
         super_media = super().media
         # noinspection PyProtectedMember
-        return forms.Media(
-            js=super_media._js + ['supply_demand/action_itemtype.js'],
-            css=super_media._css
-        )
+        return forms.Media(js=super_media._js + ["supply_demand/action_itemtype.js"], css=super_media._css)
 
     @admin.action(
-        permissions=['change'],
-        description='Change item type',
+        permissions=["change"],
+        description="Change item type",
     )
     def new_type_admin_action(self, request, queryset):
-        new_type_id = request.POST['new_type']
+        new_type_id = request.POST["new_type"]
         if not new_type_id:
             messages.error(request, "No new item type selected")
             return
@@ -521,7 +511,9 @@
         lines = []
         for item in item.claim_set.all():
             url = reverse("admin:supply_demand_claim_change", args=(item.id,))
-            lines.append((url, f"{item.amount}x {item.requested_item.request}"),)
+            lines.append(
+                (url, f"{item.amount}x {item.requested_item.request}"),
+            )
         if not lines:
             return "-"
         return format_html_join(mark_safe("<br>"), "<a href='{}'>{}</a>", lines)
@@ -701,13 +693,9 @@
         "set_not_rejected",
         "set_received",
         "set_not_received",
-<<<<<<< HEAD
         "assign_to_shipment",
+        "new_type_admin_action",
     ]
-=======
-        "new_type_admin_action",
-    )
->>>>>>> 5193faed
     inlines = (ClaimInlineAdmin,)
 
     def __init__(self, *args, **kwargs):
@@ -718,17 +706,14 @@
     def media(self):
         super_media = super().media
         # noinspection PyProtectedMember
-        return forms.Media(
-            js=super_media._js + ['supply_demand/action_itemtype.js'],
-            css=super_media._css
-        )
+        return forms.Media(js=super_media._js + ["supply_demand/action_itemtype.js"], css=super_media._css)
 
     @admin.action(
-        permissions=['change'],
-        description='Change item type',
+        permissions=["change"],
+        description="Change item type",
     )
     def new_type_admin_action(self, request, queryset):
-        new_type_id = request.POST['new_type']
+        new_type_id = request.POST["new_type"]
         if not new_type_id:
             messages.error(request, "No new item type selected")
             return
@@ -982,8 +967,8 @@
             '<a href="{url}">{name}</a><br><a class="button" style="text-align: center; display: block; margin: 5px 12px; 0px 20px" href="{filter_url}">{filter_text}</a>',
             url=reverse("admin:supply_demand_offer_change", args=(item.offer.id,)),
             name=item.offer,
-            filter_url=reverse("admin:supply_demand_offeritem_changelist")+f"?offer__id__exact={item.offer_id}",
-            filter_text=_("Filter")
+            filter_url=reverse("admin:supply_demand_offeritem_changelist") + f"?offer__id__exact={item.offer_id}",
+            filter_text=_("Filter"),
         )
 
     @admin.display(description=_("claimed"))
