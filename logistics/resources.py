--- conflicted
+++ resolved
@@ -11,20 +11,11 @@
         import_id_fields = ("brand", "model")
 
 
-<<<<<<< HEAD
 class ShipmentItemExportResource(resources.ModelResource):
-    type = fields.Field(attribute="claim__offered_item__get_type_display")
-    brand = fields.Field(attribute="claim__offered_item__brand")
-    model = fields.Field(attribute="claim__offered_item__model")
-=======
-class ClaimExportResource(resources.ModelResource):
     amount = fields.Field(attribute="amount", widget=IntegerWidget())
     type = fields.Field(attribute="offered_item__type__name")
     brand = fields.Field(attribute="offered_item__brand")
     model = fields.Field(attribute="offered_item__model")
->>>>>>> 530eadbe
-
-    amount = fields.Field(attribute="amount", widget=IntegerWidget())
     shipment = fields.Field(attribute="shipment")
     from_location = fields.Field(attribute="shipment__from_location")
     to_location = fields.Field(attribute="shipment__to_location")
